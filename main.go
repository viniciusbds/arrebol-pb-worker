--- conflicted
+++ resolved
@@ -18,21 +18,6 @@
 	utils.GenAccessKeys(workerId)
 }
 
-<<<<<<< HEAD
-//This functions sends the worker's public key to the server
-func sendKey(serverEndPoint string, workerId string) {
-	log.Println("Sending pub key to the server. ServerEndpoint: " + serverEndPoint)
-	url := serverEndPoint + "/workers/publicKey"
-	requestBody := &map[string]*rsa.PublicKey{"key": utils.GetPublicKey(workerId)}
-	httpResp, err := utils.Post(workerId, requestBody, http.Header{}, url)
-
-	if httpResp.StatusCode != 201 || err != nil {
-		log.Fatal("Unable to send public key to the server")
-	}
-}
-
-=======
->>>>>>> fd48f5fb
 func main() {
 	err := godotenv.Load()
 
