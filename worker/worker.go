--- conflicted
+++ resolved
@@ -7,11 +7,8 @@
 	"io"
 	"log"
 	"net/http"
-<<<<<<< HEAD
 	"os"
 	"time"
-=======
->>>>>>> 62e2ad91
 )
 
 //It represents each one of the worker's instances that will run on the worker node.
@@ -36,6 +33,9 @@
 	QueueId string
 }
 
+const (
+	WorkerNodeAddressKey = "WORKER_NODE_ADDRESS"
+)
 type TaskState uint8
 
 const (
@@ -44,31 +44,6 @@
 	TaskFinished
 	TaskFailed
 )
-
-type Task struct {
-	Commands       []string
-	ReportInterval int64
-	State          TaskState
-	Progress       int
-	Image          string
-	Id             string
-}
-
-<<<<<<< HEAD
-const (
-	WorkerNodeAddressKey = "WORKER_NODE_ADDRESS"
-)
-
-=======
-type TaskState uint8
-
-const (
-	TaskPending TaskState = iota
-	TaskRunning
-	TaskFinished
-	TaskFailed
-)
-
 
 //This struct represents a task, the executable piece of the system.
 type Task struct {
@@ -88,7 +63,6 @@
 	return [...]string{"TaskPending ", "TaskRunning", "TaskFinished", "TaskFailed"}[ts]
 }
 
->>>>>>> 62e2ad91
 func (w *Worker) Join(serverEndpoint string) {
 	httpResponse := utils.SignedPost(w.Id, w, serverEndpoint+"/workers")
 	HandleJoinResponse(httpResponse, w)
