--- conflicted
+++ resolved
@@ -197,13 +197,7 @@
 
 func (w *Worker) sendTaskReport(task *Task, executor *TaskExecutor, serverEndPoint string) {
 	updateTaskProgress(task, executor)
-
-<<<<<<< HEAD
-func reportReq(w *Worker, task *Task, serverEndPoint string) {
 	url := serverEndPoint + "/workers/" + w.Id + "/queues/" + fmt.Sprint(w.QueueId) + "/tasks"
-=======
-	url := serverEndPoint + "/workers/" + w.Id + "/queues/" + w.QueueId + "/tasks"
->>>>>>> eddd7156
 
 	header := http.Header{}
 	header.Set("arrebol-worker-token", w.Token)
