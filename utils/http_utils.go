package utils

import (
	"bytes"
	"encoding/json"
	"errors"
	"io/ioutil"
	"log"
	"net/http"
)

type HTTPClient interface {
	Do(req *http.Request) (*http.Response, error)
}

var (
	Client HTTPClient = &http.Client{}
)

type HttpResponse struct {
	Body       []byte
	Headers    http.Header
	StatusCode int
}

// It send an http post to the endpoint signing the body with the worker's private key
func SignedPost(workerId string, body interface{}, endpoint string) *HttpResponse {
	requestBody, err := json.Marshal(body)

	if err != nil {
		log.Fatal("Error on marshalling the request body")
	}

	data, hashSum := SignMessage(GetPrivateKey(workerId), requestBody)

	payload := &map[string][]byte{"data": data, "hashSum": hashSum}

	return Post(payload, endpoint)
}

func Post(body interface{}, endpoint string) *HttpResponse {
	requestBody, err := json.Marshal(body)

	if err != nil {
		log.Fatal("Unable to marshal body")
	}

	req, err := http.NewRequest(http.MethodPost, endpoint, bytes.NewBuffer(requestBody))

	if err != nil {
		log.Fatal(err)
	}

	resp, err := Client.Do(req)

	if err != nil {
		log.Fatal("Unable to reach the server on endpoint: " + endpoint)
		panic(err)
	}
	defer resp.Body.Close()

	respBody, err := ioutil.ReadAll(resp.Body)

	if err != nil {
		log.Fatal("Error on parsing the body to byte")
	}

	return &HttpResponse{Body: respBody, Headers: resp.Header, StatusCode: resp.StatusCode}
}

<<<<<<< HEAD
func Put(body interface{}, headers http.Header, endpoint string) (*HttpResponse, error) {
	requestBody, err := json.Marshal(body)

	if err != nil {
		return nil, errors.New("Unable to marshal body")
	}

	req, err := http.NewRequest(http.MethodPut, endpoint, bytes.NewBuffer(requestBody))

=======
func Get(endpoint string, header http.Header) (*HttpResponse, error){
	req, err := http.NewRequest(http.MethodGet, endpoint, nil)

	if err != nil {
		return nil, err
	}

	req.Header = header

	resp, err := Client.Do(req)
>>>>>>> 62e2ad91
	if err != nil {
		return nil, err
	}

<<<<<<< HEAD
	req.Header = headers
	resp, err := Client.Do(req)

	if err != nil {
		return nil, errors.New("Unable to reach the server on endpoint: " + endpoint)
	}
=======
>>>>>>> 62e2ad91
	defer resp.Body.Close()

	respBody, err := ioutil.ReadAll(resp.Body)

	if err != nil {
<<<<<<< HEAD
		return nil, errors.New("Error on parsing the body to byte")
=======
		log.Println("The following error occurred on parsing response body: " + err.Error())
		return &HttpResponse{nil, resp.Header, resp.StatusCode}, err
>>>>>>> 62e2ad91
	}

	return &HttpResponse{Body: respBody, Headers: resp.Header, StatusCode: resp.StatusCode}, nil
}<|MERGE_RESOLUTION|>--- conflicted
+++ resolved
@@ -68,17 +68,6 @@
 	return &HttpResponse{Body: respBody, Headers: resp.Header, StatusCode: resp.StatusCode}
 }
 
-<<<<<<< HEAD
-func Put(body interface{}, headers http.Header, endpoint string) (*HttpResponse, error) {
-	requestBody, err := json.Marshal(body)
-
-	if err != nil {
-		return nil, errors.New("Unable to marshal body")
-	}
-
-	req, err := http.NewRequest(http.MethodPut, endpoint, bytes.NewBuffer(requestBody))
-
-=======
 func Get(endpoint string, header http.Header) (*HttpResponse, error){
 	req, err := http.NewRequest(http.MethodGet, endpoint, nil)
 
@@ -89,31 +78,47 @@
 	req.Header = header
 
 	resp, err := Client.Do(req)
->>>>>>> 62e2ad91
 	if err != nil {
 		return nil, err
 	}
 
-<<<<<<< HEAD
+	defer resp.Body.Close()
+
+	respBody, err := ioutil.ReadAll(resp.Body)
+
+	if err != nil {
+		log.Println("The following error occurred on parsing response body: " + err.Error())
+		return &HttpResponse{nil, resp.Header, resp.StatusCode}, err
+	}
+
+	return &HttpResponse{Body: respBody, Headers: resp.Header, StatusCode: resp.StatusCode}, nil
+}
+
+func Put(body interface{}, headers http.Header, endpoint string) (*HttpResponse, error) {
+	requestBody, err := json.Marshal(body)
+
+	if err != nil {
+		return nil, errors.New("Unable to marshal body")
+	}
+
+	req, err := http.NewRequest(http.MethodPut, endpoint, bytes.NewBuffer(requestBody))
+
+	if err != nil {
+		return nil, err
+	}
+
 	req.Header = headers
 	resp, err := Client.Do(req)
 
 	if err != nil {
 		return nil, errors.New("Unable to reach the server on endpoint: " + endpoint)
 	}
-=======
->>>>>>> 62e2ad91
 	defer resp.Body.Close()
 
 	respBody, err := ioutil.ReadAll(resp.Body)
 
 	if err != nil {
-<<<<<<< HEAD
 		return nil, errors.New("Error on parsing the body to byte")
-=======
-		log.Println("The following error occurred on parsing response body: " + err.Error())
-		return &HttpResponse{nil, resp.Header, resp.StatusCode}, err
->>>>>>> 62e2ad91
 	}
 
 	return &HttpResponse{Body: respBody, Headers: resp.Header, StatusCode: resp.StatusCode}, nil
