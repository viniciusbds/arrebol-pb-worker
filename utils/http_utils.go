--- conflicted
+++ resolved
@@ -3,11 +3,8 @@
 import (
 	"bytes"
 	"encoding/json"
-<<<<<<< HEAD
 	"errors"
-=======
 	"fmt"
->>>>>>> fd48f5fb
 	"io/ioutil"
 	"log"
 	"net/http"
