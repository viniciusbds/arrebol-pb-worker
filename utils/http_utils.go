package utils

import (
	"bytes"
	"encoding/json"
	"errors"
	"io/ioutil"
	"log"
	"net/http"
)

type HTTPClient interface {
	Do(req *http.Request) (*http.Response, error)
}

const (
	SIGNATURE_KEY_PATTERN = "SIGNATURE"
)

var (
	Client HTTPClient = &http.Client{}
	GetSignature func(payload interface{}, workerId string) []byte = getSignature
)

type HttpResponse struct {
	Body       []byte
	Headers    http.Header
	StatusCode int
}

<<<<<<< HEAD
// It send an http post to the endpoint signing the body with the worker's private key
func SignedPost(workerId string, body interface{}, endpoint string) *HttpResponse {
	requestBody, err := json.Marshal(body)
=======
func getSignature(payload interface{}, workerId string) []byte {
	parsedPayload, err := json.Marshal(payload)
>>>>>>> 85034ce7

	if err != nil {
		log.Fatal("Error on marshalling the payload")
	}

	signature, _ := SignMessage(GetPrivateKey(workerId), parsedPayload)

	return signature
}

func AddSignature(workerId string, payload interface{}, headers http.Header) http.Header {
	signature := GetSignature(payload, workerId)
	headers.Set(SIGNATURE_KEY_PATTERN, string(signature))
	return headers
}

<<<<<<< HEAD
func Post(body interface{}, endpoint string) *HttpResponse {
=======
func Post(workerId string, body interface{}, headers http.Header, endpoint string) (*HttpResponse, error){
	headers = AddSignature(workerId, body, headers)

>>>>>>> 85034ce7
	requestBody, err := json.Marshal(body)

	if err != nil {
		log.Fatal("Unable to marshal body")
	}

	req, err := http.NewRequest(http.MethodPost, endpoint, bytes.NewBuffer(requestBody))
	if err != nil {
		return nil, err
	}

	req.Header = headers

	resp, err := Client.Do(req)

	if err != nil {
		return nil, err
	}
	defer resp.Body.Close()

	respBody, err := ioutil.ReadAll(resp.Body)

	if err != nil {
		return nil, err
	}

	return &HttpResponse{Body: respBody, Headers: resp.Header, StatusCode: resp.StatusCode}, nil
}

func Get(workerId string, endpoint string, header http.Header) (*HttpResponse, error){
	header = AddSignature(workerId, endpoint, header)

	req, err := http.NewRequest(http.MethodGet, endpoint, nil)

	if err != nil {
		return nil, err
	}

	req.Header = header

	resp, err := Client.Do(req)
	if err != nil {
		return nil, err
	}

	defer resp.Body.Close()

	respBody, err := ioutil.ReadAll(resp.Body)

	if err != nil {
		log.Println("The following error occurred on parsing response body: " + err.Error())
		return &HttpResponse{nil, resp.Header, resp.StatusCode}, err
	}

	return &HttpResponse{Body: respBody, Headers: resp.Header, StatusCode: resp.StatusCode}, nil
}

func Put(body interface{}, headers http.Header, endpoint string) (*HttpResponse, error) {
	requestBody, err := json.Marshal(body)

	if err != nil {
		return nil, errors.New("Unable to marshal body")
	}

	req, err := http.NewRequest(http.MethodPut, endpoint, bytes.NewBuffer(requestBody))

	if err != nil {
		return nil, err
	}

	req.Header = headers
	resp, err := Client.Do(req)

	if err != nil {
		return nil, errors.New("Unable to reach the server on endpoint: " + endpoint)
	}
	defer resp.Body.Close()

	respBody, err := ioutil.ReadAll(resp.Body)

	if err != nil {
		return nil, errors.New("Error on parsing the body to byte")
	}

	return &HttpResponse{Body: respBody, Headers: resp.Header, StatusCode: resp.StatusCode}, nil
}<|MERGE_RESOLUTION|>--- conflicted
+++ resolved
@@ -28,14 +28,9 @@
 	StatusCode int
 }
 
-<<<<<<< HEAD
-// It send an http post to the endpoint signing the body with the worker's private key
-func SignedPost(workerId string, body interface{}, endpoint string) *HttpResponse {
-	requestBody, err := json.Marshal(body)
-=======
+
 func getSignature(payload interface{}, workerId string) []byte {
 	parsedPayload, err := json.Marshal(payload)
->>>>>>> 85034ce7
 
 	if err != nil {
 		log.Fatal("Error on marshalling the payload")
@@ -52,13 +47,10 @@
 	return headers
 }
 
-<<<<<<< HEAD
-func Post(body interface{}, endpoint string) *HttpResponse {
-=======
+
 func Post(workerId string, body interface{}, headers http.Header, endpoint string) (*HttpResponse, error){
 	headers = AddSignature(workerId, body, headers)
 
->>>>>>> 85034ce7
 	requestBody, err := json.Marshal(body)
 
 	if err != nil {
@@ -116,7 +108,9 @@
 	return &HttpResponse{Body: respBody, Headers: resp.Header, StatusCode: resp.StatusCode}, nil
 }
 
-func Put(body interface{}, headers http.Header, endpoint string) (*HttpResponse, error) {
+func Put(workerId string, body interface{}, headers http.Header, endpoint string) (*HttpResponse, error) {
+	headers = AddSignature(workerId, body, headers)
+
 	requestBody, err := json.Marshal(body)
 
 	if err != nil {
